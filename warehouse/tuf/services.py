--- conflicted
+++ resolved
@@ -244,7 +244,7 @@
                 ],
                 keys=self._key_storage_backend.get(Role.BINS.value, "private"),
                 delegation_role=Role.BINS.value,
-                paths=["*/*/*/*"],
+                paths=["*", "*/*/*/*"],
             )
         )
 
@@ -371,64 +371,6 @@
             store=True,
         )
 
-<<<<<<< HEAD
-    def delegate_targets_bin_bins(self):
-        """
-        Delegate targets role bins further delegates to the bin-n roles,
-        which sign for all distribution files belonging to registered PyPI
-        projects.
-        """
-
-        hash_bins = self._get_hash_bins()
-        metadata_repository = MetadataRepository(
-            self._storage_backend, self._key_storage_backend
-        )
-
-        # Delegate first targets -> BINS
-        delegate_roles_payload = dict()
-        delegate_roles_payload["targets"] = list()
-        delegate_roles_payload["targets"].append(
-            RolesPayload(
-                expiration=self._set_expiration_for_role(Role.BINS.value),
-                threshold=self._request.registry.settings[
-                    f"tuf.{Role.BINS.value}.threshold"
-                ],
-                keys=self._key_storage_backend.get(Role.BINS.value, "private"),
-                delegation_role=Role.BINS.value,
-                paths=["*", "*/*/*/*"],
-            )
-        )
-
-        metadata_repository.delegate_targets_roles(
-            delegate_roles_payload,
-            self._set_expiration_for_role(Role.TIMESTAMP.value),
-            self._set_expiration_for_role(Role.SNAPSHOT.value),
-        )
-
-        # Delegates all BINS -> BIN_N (Hash bin prefixes)
-        delegate_roles_payload = dict()
-        delegate_roles_payload[Role.BINS.value] = list()
-        for bin_n_name, bin_n_hash_prefixes in hash_bins.generate():
-            delegate_roles_payload[Role.BINS.value].append(
-                RolesPayload(
-                    expiration=self._set_expiration_for_role(Role.BIN_N.value),
-                    threshold=self._request.registry.settings[
-                        f"tuf.{Role.BIN_N.value}.threshold"
-                    ],
-                    keys=self._key_storage_backend.get(Role.BIN_N.value, "private"),
-                    delegation_role=bin_n_name,
-                    path_hash_prefixes=bin_n_hash_prefixes,
-                )
-            )
-
-        metadata_repository.delegate_targets_roles(
-            delegate_roles_payload,
-            self._set_expiration_for_role(Role.TIMESTAMP.value),
-            self._set_expiration_for_role(Role.SNAPSHOT.value),
-        )
-
-=======
->>>>>>> 93d94194
     def add_hashed_targets(self, targets):
         """
         Add Target File
